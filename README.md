# KsanaLLM

[English](README.md) | [中文](README_cn.md)

## About

KsanaLLM is a high performance and easy-to-use engine for LLM inference and serving.

**High Performance and Throughput:**

- Utilizes optimized CUDA kernels, including high performance kernels from [vLLM](https://github.com/vllm-project/vllm), [TensorRT-LLM](https://github.com/NVIDIA/TensorRT-LLM), [FastTransformer](https://github.com/NVIDIA/FasterTransformer)
- Efficient management of attention key and value memory with [PagedAttention](https://arxiv.org/abs/2309.06180)
- Detailed optimization of task-scheduling and memory-uitlization for dynamic batching 
- (Experimental) Prefix caching support
<<<<<<< HEAD
- Sufficient testing has been conducted on GPU cards such as A10, A100, etc
=======
- Sufficient testing has been conducted on GPU cards such as A10, A100, L40, etc
>>>>>>> 9dcbc294

**Flexibility and easy to use:**

- Seamless integration with popular Hugging Face models, and support multiple weight formats, such as pytorch and SafeTensors

- High-throughput serving with various decoding algorithms, including parallel sampling, beam search, and more

- Enables multi-gpu tensor parallelism 

- Streaming outputs

- OpenAI-compatible API server

- Support NVIDIA GPUs and Huawei Ascend NPU

  

**KsanaLLM seamlessly supports many Hugging Face models, including the below models that have been verified:**

- LLaMA 7B/13B & LLaMA-2 7B/13B & LLaMA3 8B/70B
- Baichuan1 7B/13B & Baichuan2 7B/13B
<<<<<<< HEAD
- Qwen 7B/14B & QWen1.5 7B/14B/72B

**Supported Hardware**

 - Nvidia GPUs: A10, A100
=======
- Qwen 7B/14B & QWen1.5 7B/14B/72B/110B
- Yi1.5-34B 

**Supported Hardware**

 - Nvidia GPUs: A10, A100, L40
>>>>>>> 9dcbc294
 - Huawei Ascend NPUs: 910B

## Usage

### 1. Create Docker container and runtime environment

#### 1.1 For Nvidia GPU

```bash
# need install nvidia-docker from https://github.com/NVIDIA/nvidia-container-toolkit
sudo nvidia-docker run -itd --network host --privileged \
    nvcr.io/nvidia/pytorch:24.03-py3 bash
pip install -r requirements.txt
# for download huggingface model
apt update && apt install git-lfs -y
<<<<<<< HEAD
```

#### 1.2 For Huawei Ascend NPU

> [!NOTE]  
> Image for Huawei Cloud is in progress.

### 2. Clone source code

```bash
git clone --recurse-submodules https://github.com/pcg-mlp/KsanaLLM
export GIT_PROJECT_REPO_ROOT=`pwd`/KsanaLLM
```

### 3. Compile

```bash
cd ${GIT_PROJECT_REPO_ROOT}
mkdir build && cd build
```

#### 3.1 For Nvidia

```bash
# SM for A10 is 86， change it when using other gpus.
# refer to: https://developer.nvidia.cn/cuda-gpus
cmake -DSM=86 -DWITH_TESTING=ON .. && make -j32
```

#### 3.2 For Huawei Ascend NPU

```bash
cmake -DWITH_TESTING=ON -DWITH_CUDA=OFF -DWITH_ACL=ON .. && make -j32
```

### 4. Run

```bash
cd ${GIT_PROJECT_REPO_ROOT}/src/ksana_llm/python
ln -s ${GIT_PROJECT_REPO_ROOT}/build/lib .

# download huggingface model for example:
git clone https://huggingface.co/NousResearch/Llama-2-7b-hf

# change the model_dir in ${GIT_PROJECT_REPO_ROOT}/examples/ksana_llm2-7b.yaml if needed

# set environment variable `NLLM_LOG_LEVEL=DEBUG` before run to get more log info
# the serving log locate in log/ksana_llm.log

# ${GIT_PROJECT_REPO_ROOT}/examples/ksana_llm2-7b.yaml's tensor_para_size equal the GPUs/NPUs number
export CUDA_VISIBLE_DEVICES=xx

# launch server
python serving_server.py \
    --config_file ${GIT_PROJECT_REPO_ROOT}/examples/ksana_llm2-7b.yaml \
    --port 8080
```

Inference test with one shot conversation

```bash
# open another session
cd ${GIT_PROJECT_REPO_ROOT}/examples/llama7b
python serving_client.py --port 8080
```

=======
```

#### 1.2 For Huawei Ascend NPU

> [!NOTE]  
> Image for Huawei Cloud is in progress.

### 2. Clone source code

```bash
git clone --recurse-submodules https://github.com/pcg-mlp/KsanaLLM
export GIT_PROJECT_REPO_ROOT=`pwd`/KsanaLLM
```

### 3. Compile

```bash
cd ${GIT_PROJECT_REPO_ROOT}
mkdir build && cd build
```

#### 3.1 For Nvidia

```bash
# SM for A10 is 86， change it when using other gpus.
# refer to: https://developer.nvidia.cn/cuda-gpus
cmake -DSM=86 -DWITH_TESTING=ON .. && make -j32
```

#### 3.2 For Huawei Ascend NPU

```bash
cmake -DWITH_TESTING=ON -DWITH_CUDA=OFF -DWITH_ACL=ON .. && make -j32
```

### 4. Run

```bash
cd ${GIT_PROJECT_REPO_ROOT}/src/ksana_llm/python
ln -s ${GIT_PROJECT_REPO_ROOT}/build/lib .

# download huggingface model for example:
git clone https://huggingface.co/NousResearch/Llama-2-7b-hf

# change the model_dir in ${GIT_PROJECT_REPO_ROOT}/examples/ksana_llm2-7b.yaml if needed

# set environment variable `NLLM_LOG_LEVEL=DEBUG` before run to get more log info
# the serving log locate in log/ksana_llm.log

# ${GIT_PROJECT_REPO_ROOT}/examples/ksana_llm2-7b.yaml's tensor_para_size equal the GPUs/NPUs number
export CUDA_VISIBLE_DEVICES=xx

# launch server
python serving_server.py \
    --config_file ${GIT_PROJECT_REPO_ROOT}/examples/ksana_llm2-7b.yaml \
    --port 8080
```

Inference test with one shot conversation

```bash
# open another session
cd ${GIT_PROJECT_REPO_ROOT}/examples/llama7b
python serving_client.py --port 8080
```

>>>>>>> 9dcbc294
### 5. Distribute

```bash
cd ${GIT_PROJECT_REPO_ROOT}

# for distribute wheel
python setup.py bdist_wheel
# install wheel
pip install dist/ksana_llm-0.1-*-linux_x86_64.whl

# check install success
pip show -f ksana_llm
python -c "import ksana_llm"
```

### 6. Optional 

#### 6.1 Model Weight Map

You can include an optional weight map JSON file for models that share the same structure as the Llama model but have different weight names.

For more detailed information, please refer to the following link: [Optional Weight Map Guide](src/ksana_llm/python/weight_map/README.md)

#### 6.2 Plugin

Custom plugins can perform some special pre-process and post-processing. You need to place ksana_plugin.py in the model directory.
<<<<<<< HEAD
[Example](examples/qwenvl/ksana_plugin.py)
=======
[Example](examples/qwenvl/ksana_plugin.py)

#### 7. Contact Us
##### WeChat Group
<img src=doc/img/webchat-github.jpg width="200px">
>>>>>>> 9dcbc294
<|MERGE_RESOLUTION|>--- conflicted
+++ resolved
@@ -12,11 +12,7 @@
 - Efficient management of attention key and value memory with [PagedAttention](https://arxiv.org/abs/2309.06180)
 - Detailed optimization of task-scheduling and memory-uitlization for dynamic batching 
 - (Experimental) Prefix caching support
-<<<<<<< HEAD
-- Sufficient testing has been conducted on GPU cards such as A10, A100, etc
-=======
 - Sufficient testing has been conducted on GPU cards such as A10, A100, L40, etc
->>>>>>> 9dcbc294
 
 **Flexibility and easy to use:**
 
@@ -38,20 +34,12 @@
 
 - LLaMA 7B/13B & LLaMA-2 7B/13B & LLaMA3 8B/70B
 - Baichuan1 7B/13B & Baichuan2 7B/13B
-<<<<<<< HEAD
-- Qwen 7B/14B & QWen1.5 7B/14B/72B
-
-**Supported Hardware**
-
- - Nvidia GPUs: A10, A100
-=======
 - Qwen 7B/14B & QWen1.5 7B/14B/72B/110B
 - Yi1.5-34B 
 
 **Supported Hardware**
 
  - Nvidia GPUs: A10, A100, L40
->>>>>>> 9dcbc294
  - Huawei Ascend NPUs: 910B
 
 ## Usage
@@ -67,7 +55,6 @@
 pip install -r requirements.txt
 # for download huggingface model
 apt update && apt install git-lfs -y
-<<<<<<< HEAD
 ```
 
 #### 1.2 For Huawei Ascend NPU
@@ -134,74 +121,6 @@
 python serving_client.py --port 8080
 ```
 
-=======
-```
-
-#### 1.2 For Huawei Ascend NPU
-
-> [!NOTE]  
-> Image for Huawei Cloud is in progress.
-
-### 2. Clone source code
-
-```bash
-git clone --recurse-submodules https://github.com/pcg-mlp/KsanaLLM
-export GIT_PROJECT_REPO_ROOT=`pwd`/KsanaLLM
-```
-
-### 3. Compile
-
-```bash
-cd ${GIT_PROJECT_REPO_ROOT}
-mkdir build && cd build
-```
-
-#### 3.1 For Nvidia
-
-```bash
-# SM for A10 is 86， change it when using other gpus.
-# refer to: https://developer.nvidia.cn/cuda-gpus
-cmake -DSM=86 -DWITH_TESTING=ON .. && make -j32
-```
-
-#### 3.2 For Huawei Ascend NPU
-
-```bash
-cmake -DWITH_TESTING=ON -DWITH_CUDA=OFF -DWITH_ACL=ON .. && make -j32
-```
-
-### 4. Run
-
-```bash
-cd ${GIT_PROJECT_REPO_ROOT}/src/ksana_llm/python
-ln -s ${GIT_PROJECT_REPO_ROOT}/build/lib .
-
-# download huggingface model for example:
-git clone https://huggingface.co/NousResearch/Llama-2-7b-hf
-
-# change the model_dir in ${GIT_PROJECT_REPO_ROOT}/examples/ksana_llm2-7b.yaml if needed
-
-# set environment variable `NLLM_LOG_LEVEL=DEBUG` before run to get more log info
-# the serving log locate in log/ksana_llm.log
-
-# ${GIT_PROJECT_REPO_ROOT}/examples/ksana_llm2-7b.yaml's tensor_para_size equal the GPUs/NPUs number
-export CUDA_VISIBLE_DEVICES=xx
-
-# launch server
-python serving_server.py \
-    --config_file ${GIT_PROJECT_REPO_ROOT}/examples/ksana_llm2-7b.yaml \
-    --port 8080
-```
-
-Inference test with one shot conversation
-
-```bash
-# open another session
-cd ${GIT_PROJECT_REPO_ROOT}/examples/llama7b
-python serving_client.py --port 8080
-```
-
->>>>>>> 9dcbc294
 ### 5. Distribute
 
 ```bash
@@ -228,12 +147,8 @@
 #### 6.2 Plugin
 
 Custom plugins can perform some special pre-process and post-processing. You need to place ksana_plugin.py in the model directory.
-<<<<<<< HEAD
-[Example](examples/qwenvl/ksana_plugin.py)
-=======
 [Example](examples/qwenvl/ksana_plugin.py)
 
 #### 7. Contact Us
 ##### WeChat Group
 <img src=doc/img/webchat-github.jpg width="200px">
->>>>>>> 9dcbc294
